--- conflicted
+++ resolved
@@ -96,7 +96,6 @@
     ? disabledColor
     : color(theme.colors.text).alpha(0.54).rgb().string();
 
-<<<<<<< HEAD
   return (
     <TouchableRipple
       style={[styles.container, style]}
@@ -110,47 +109,6 @@
         {icon ? (
           <View style={[styles.item, styles.icon]} pointerEvents="box-none">
             <Icon source={icon} size={24} color={iconColor} />
-=======
-    const titleColor = disabled
-      ? disabledColor
-      : color(theme.colors.text).alpha(0.87).rgb().string();
-
-    const iconColor = disabled
-      ? disabledColor
-      : color(theme.colors.text).alpha(0.54).rgb().string();
-
-    return (
-      <TouchableRipple
-        style={[styles.container, style]}
-        onPress={onPress}
-        disabled={disabled}
-        testID={testID}
-        accessibilityRole="menuitem"
-        accessibilityState={{ disabled }}
-      >
-        <View style={styles.row}>
-          {icon ? (
-            <View style={[styles.item, styles.icon]} pointerEvents="box-none">
-              <Icon source={icon} size={24} color={iconColor} />
-            </View>
-          ) : null}
-          <View
-            style={[
-              styles.item,
-              styles.content,
-              icon ? styles.widthWithIcon : null,
-              contentStyle,
-            ]}
-            pointerEvents="none"
-          >
-            <Text
-              selectable={false}
-              numberOfLines={1}
-              style={[styles.title, { color: titleColor }, titleStyle]}
-            >
-              {title}
-            </Text>
->>>>>>> acfdc448
           </View>
         ) : null}
         <View
@@ -163,6 +121,7 @@
           pointerEvents="none"
         >
           <Text
+            selectable={false}
             numberOfLines={1}
             style={[styles.title, { color: titleColor }, titleStyle]}
           >
