--- conflicted
+++ resolved
@@ -737,13 +737,7 @@
                     { top },
                     Platform.OS === 'web'
                       ? {
-<<<<<<< HEAD
-                          display: loaded.includes(index.toString())
-                            ? 'flex'
-                            : 'none',
-=======
                           display: loaded.includes(route.key) ? 'flex' : 'none',
->>>>>>> cd4d20e4
                         }
                       : null,
                   ]}
